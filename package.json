--- conflicted
+++ resolved
@@ -70,12 +70,8 @@
     "node-fetch": "^2.6.1",
     "nyc": "^15.1.0",
     "prettier": "^2.0.5",
-<<<<<<< HEAD
     "ts-node": "^8.10.2",
-=======
     "ts-node": "^9.0.0",
-    "tsc-watch": "^4.2.9",
->>>>>>> 7ab51036
     "typedoc": "^0.19.2",
     "typescript": "^3.9.5"
   },
